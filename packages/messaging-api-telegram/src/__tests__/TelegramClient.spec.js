--- conflicted
+++ resolved
@@ -10,90 +10,6 @@
   return { client, mock };
 };
 
-<<<<<<< HEAD
-describe('connect', () => {
-  let axios;
-  let _create;
-  beforeEach(() => {
-    axios = require('axios'); // eslint-disable-line global-require
-    _create = axios.create;
-  });
-
-  afterEach(() => {
-    axios.create = _create;
-  });
-
-  it('create axios with Telegram API', () => {
-    axios.create = jest.fn();
-    TelegramClient.connect(ACCESS_TOKEN);
-
-    expect(axios.create).toBeCalledWith({
-      baseURL:
-        'https://api.telegram.org/bot123456:ABC-DEF1234ghIkl-zyx57W2v1u123ew11/',
-      headers: {
-        'Content-Type': 'application/json',
-      },
-    });
-  });
-});
-
-describe('constructor', () => {
-  let axios;
-  let _create;
-  beforeEach(() => {
-    axios = require('axios'); // eslint-disable-line global-require
-    _create = axios.create;
-  });
-
-  afterEach(() => {
-    axios.create = _create;
-  });
-
-  it('create axios with Telegram API', () => {
-    axios.create = jest.fn();
-    new TelegramClient(ACCESS_TOKEN); // eslint-disable-line no-new
-
-    expect(axios.create).toBeCalledWith({
-      baseURL:
-        'https://api.telegram.org/bot123456:ABC-DEF1234ghIkl-zyx57W2v1u123ew11/',
-      headers: {
-        'Content-Type': 'application/json',
-      },
-    });
-  });
-});
-
-describe('#axios', () => {
-  it('should return underlying http client', () => {
-    const client = new TelegramClient(ACCESS_TOKEN);
-    expect(client.axios.get).toBeDefined();
-    expect(client.axios.post).toBeDefined();
-    expect(client.axios.put).toBeDefined();
-    expect(client.axios.delete).toBeDefined();
-  });
-
-  it('should throw error when ok is false', async () => {
-    const { client, mock } = createMock();
-    const reply = {
-      ok: false,
-      description: 'Delete webhook failed',
-    };
-
-    mock.onPost('/deleteWebhook').reply(200, reply);
-
-    expect(client.deleteWebhook().then).toThrow();
-  });
-});
-
-describe('#accessToken', () => {
-  it('should return underlying access token', () => {
-    const client = new TelegramClient(ACCESS_TOKEN);
-    expect(client.accessToken).toBe(ACCESS_TOKEN);
-  });
-});
-
-=======
->>>>>>> 712cbf38
 describe('webhooks', () => {
   describe('#getUpdates', () => {
     it('should response array of Update objects', async () => {
